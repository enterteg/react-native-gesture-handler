--- conflicted
+++ resolved
@@ -36,17 +36,12 @@
   force: number;
 };
 
-<<<<<<< HEAD
 export interface ForceTouchGestureConfig {
-=======
-export interface ForceTouchGestureHandlerProps
-  extends BaseGestureHandlerProps<ForceTouchGestureHandlerEventPayload> {
   /**
    *
    * A minimal pressure that is required before handler can activate. Should be a
    * value from range `[0.0, 1.0]`. Default is `0.2`.
    */
->>>>>>> 2db55d76
   minForce?: number;
 
   /**
