PODS:
  - boost-for-react-native (1.63.0)
  - CocoaAsyncSocket (7.6.5)
  - DoubleConversion (1.1.6)
  - FBLazyVector (0.64.1)
  - FBReactNativeSpec (0.64.1):
    - RCT-Folly (= 2020.01.13.00)
    - RCTRequired (= 0.64.1)
    - RCTTypeSafety (= 0.64.1)
    - React-Core (= 0.64.1)
    - React-jsi (= 0.64.1)
    - ReactCommon/turbomodule/core (= 0.64.1)
<<<<<<< HEAD
  - Flipper (0.87.0):
=======
  - Flipper (0.75.1):
>>>>>>> 2db55d76
    - Flipper-Folly (~> 2.5)
    - Flipper-RSocket (~> 1.3)
  - Flipper-DoubleConversion (1.1.7)
  - Flipper-Folly (2.5.3):
    - boost-for-react-native
    - Flipper-DoubleConversion
    - Flipper-Glog
    - libevent (~> 2.1.12)
    - OpenSSL-Universal (= 1.1.180)
  - Flipper-Glog (0.3.6)
  - Flipper-PeerTalk (0.0.4)
  - Flipper-RSocket (1.3.1):
    - Flipper-Folly (~> 2.5)
  - FlipperKit (0.87.0):
    - FlipperKit/Core (= 0.87.0)
  - FlipperKit/Core (0.87.0):
    - Flipper (~> 0.87.0)
    - FlipperKit/CppBridge
    - FlipperKit/FBCxxFollyDynamicConvert
    - FlipperKit/FBDefines
    - FlipperKit/FKPortForwarding
  - FlipperKit/CppBridge (0.87.0):
    - Flipper (~> 0.87.0)
  - FlipperKit/FBCxxFollyDynamicConvert (0.87.0):
    - Flipper-Folly (~> 2.5)
  - FlipperKit/FBDefines (0.87.0)
  - FlipperKit/FKPortForwarding (0.87.0):
    - CocoaAsyncSocket (~> 7.6)
    - Flipper-PeerTalk (~> 0.0.4)
  - FlipperKit/FlipperKitHighlightOverlay (0.87.0)
  - FlipperKit/FlipperKitLayoutHelpers (0.87.0):
    - FlipperKit/Core
    - FlipperKit/FlipperKitHighlightOverlay
    - FlipperKit/FlipperKitLayoutTextSearchable
  - FlipperKit/FlipperKitLayoutIOSDescriptors (0.87.0):
    - FlipperKit/Core
    - FlipperKit/FlipperKitHighlightOverlay
    - FlipperKit/FlipperKitLayoutHelpers
    - YogaKit (~> 1.18)
  - FlipperKit/FlipperKitLayoutPlugin (0.87.0):
    - FlipperKit/Core
    - FlipperKit/FlipperKitHighlightOverlay
    - FlipperKit/FlipperKitLayoutHelpers
    - FlipperKit/FlipperKitLayoutIOSDescriptors
    - FlipperKit/FlipperKitLayoutTextSearchable
    - YogaKit (~> 1.18)
  - FlipperKit/FlipperKitLayoutTextSearchable (0.87.0)
  - FlipperKit/FlipperKitNetworkPlugin (0.87.0):
    - FlipperKit/Core
  - FlipperKit/FlipperKitReactPlugin (0.87.0):
    - FlipperKit/Core
  - FlipperKit/FlipperKitUserDefaultsPlugin (0.87.0):
    - FlipperKit/Core
  - FlipperKit/SKIOSNetworkPlugin (0.87.0):
    - FlipperKit/Core
    - FlipperKit/FlipperKitNetworkPlugin
  - glog (0.3.5)
  - libevent (2.1.12)
  - OpenSSL-Universal (1.1.180)
  - RCT-Folly (2020.01.13.00):
    - boost-for-react-native
    - DoubleConversion
    - glog
    - RCT-Folly/Default (= 2020.01.13.00)
  - RCT-Folly/Default (2020.01.13.00):
    - boost-for-react-native
    - DoubleConversion
    - glog
  - RCTRequired (0.64.1)
  - RCTTypeSafety (0.64.1):
    - FBLazyVector (= 0.64.1)
    - RCT-Folly (= 2020.01.13.00)
    - RCTRequired (= 0.64.1)
    - React-Core (= 0.64.1)
  - React (0.64.1):
    - React-Core (= 0.64.1)
    - React-Core/DevSupport (= 0.64.1)
    - React-Core/RCTWebSocket (= 0.64.1)
    - React-RCTActionSheet (= 0.64.1)
    - React-RCTAnimation (= 0.64.1)
    - React-RCTBlob (= 0.64.1)
    - React-RCTImage (= 0.64.1)
    - React-RCTLinking (= 0.64.1)
    - React-RCTNetwork (= 0.64.1)
    - React-RCTSettings (= 0.64.1)
    - React-RCTText (= 0.64.1)
    - React-RCTVibration (= 0.64.1)
  - React-callinvoker (0.64.1)
  - React-Core (0.64.1):
    - glog
    - RCT-Folly (= 2020.01.13.00)
    - React-Core/Default (= 0.64.1)
    - React-cxxreact (= 0.64.1)
    - React-jsi (= 0.64.1)
    - React-jsiexecutor (= 0.64.1)
    - React-perflogger (= 0.64.1)
    - Yoga
  - React-Core/CoreModulesHeaders (0.64.1):
    - glog
    - RCT-Folly (= 2020.01.13.00)
    - React-Core/Default
    - React-cxxreact (= 0.64.1)
    - React-jsi (= 0.64.1)
    - React-jsiexecutor (= 0.64.1)
    - React-perflogger (= 0.64.1)
    - Yoga
  - React-Core/Default (0.64.1):
    - glog
    - RCT-Folly (= 2020.01.13.00)
    - React-cxxreact (= 0.64.1)
    - React-jsi (= 0.64.1)
    - React-jsiexecutor (= 0.64.1)
    - React-perflogger (= 0.64.1)
    - Yoga
  - React-Core/DevSupport (0.64.1):
    - glog
    - RCT-Folly (= 2020.01.13.00)
    - React-Core/Default (= 0.64.1)
    - React-Core/RCTWebSocket (= 0.64.1)
    - React-cxxreact (= 0.64.1)
    - React-jsi (= 0.64.1)
    - React-jsiexecutor (= 0.64.1)
    - React-jsinspector (= 0.64.1)
    - React-perflogger (= 0.64.1)
    - Yoga
  - React-Core/RCTActionSheetHeaders (0.64.1):
    - glog
    - RCT-Folly (= 2020.01.13.00)
    - React-Core/Default
    - React-cxxreact (= 0.64.1)
    - React-jsi (= 0.64.1)
    - React-jsiexecutor (= 0.64.1)
    - React-perflogger (= 0.64.1)
    - Yoga
  - React-Core/RCTAnimationHeaders (0.64.1):
    - glog
    - RCT-Folly (= 2020.01.13.00)
    - React-Core/Default
    - React-cxxreact (= 0.64.1)
    - React-jsi (= 0.64.1)
    - React-jsiexecutor (= 0.64.1)
    - React-perflogger (= 0.64.1)
    - Yoga
  - React-Core/RCTBlobHeaders (0.64.1):
    - glog
    - RCT-Folly (= 2020.01.13.00)
    - React-Core/Default
    - React-cxxreact (= 0.64.1)
    - React-jsi (= 0.64.1)
    - React-jsiexecutor (= 0.64.1)
    - React-perflogger (= 0.64.1)
    - Yoga
  - React-Core/RCTImageHeaders (0.64.1):
    - glog
    - RCT-Folly (= 2020.01.13.00)
    - React-Core/Default
    - React-cxxreact (= 0.64.1)
    - React-jsi (= 0.64.1)
    - React-jsiexecutor (= 0.64.1)
    - React-perflogger (= 0.64.1)
    - Yoga
  - React-Core/RCTLinkingHeaders (0.64.1):
    - glog
    - RCT-Folly (= 2020.01.13.00)
    - React-Core/Default
    - React-cxxreact (= 0.64.1)
    - React-jsi (= 0.64.1)
    - React-jsiexecutor (= 0.64.1)
    - React-perflogger (= 0.64.1)
    - Yoga
  - React-Core/RCTNetworkHeaders (0.64.1):
    - glog
    - RCT-Folly (= 2020.01.13.00)
    - React-Core/Default
    - React-cxxreact (= 0.64.1)
    - React-jsi (= 0.64.1)
    - React-jsiexecutor (= 0.64.1)
    - React-perflogger (= 0.64.1)
    - Yoga
  - React-Core/RCTSettingsHeaders (0.64.1):
    - glog
    - RCT-Folly (= 2020.01.13.00)
    - React-Core/Default
    - React-cxxreact (= 0.64.1)
    - React-jsi (= 0.64.1)
    - React-jsiexecutor (= 0.64.1)
    - React-perflogger (= 0.64.1)
    - Yoga
  - React-Core/RCTTextHeaders (0.64.1):
    - glog
    - RCT-Folly (= 2020.01.13.00)
    - React-Core/Default
    - React-cxxreact (= 0.64.1)
    - React-jsi (= 0.64.1)
    - React-jsiexecutor (= 0.64.1)
    - React-perflogger (= 0.64.1)
    - Yoga
  - React-Core/RCTVibrationHeaders (0.64.1):
    - glog
    - RCT-Folly (= 2020.01.13.00)
    - React-Core/Default
    - React-cxxreact (= 0.64.1)
    - React-jsi (= 0.64.1)
    - React-jsiexecutor (= 0.64.1)
    - React-perflogger (= 0.64.1)
    - Yoga
  - React-Core/RCTWebSocket (0.64.1):
    - glog
    - RCT-Folly (= 2020.01.13.00)
    - React-Core/Default (= 0.64.1)
    - React-cxxreact (= 0.64.1)
    - React-jsi (= 0.64.1)
    - React-jsiexecutor (= 0.64.1)
    - React-perflogger (= 0.64.1)
    - Yoga
  - React-CoreModules (0.64.1):
    - FBReactNativeSpec (= 0.64.1)
    - RCT-Folly (= 2020.01.13.00)
    - RCTTypeSafety (= 0.64.1)
    - React-Core/CoreModulesHeaders (= 0.64.1)
    - React-jsi (= 0.64.1)
    - React-RCTImage (= 0.64.1)
    - ReactCommon/turbomodule/core (= 0.64.1)
  - React-cxxreact (0.64.1):
    - boost-for-react-native (= 1.63.0)
    - DoubleConversion
    - glog
    - RCT-Folly (= 2020.01.13.00)
    - React-callinvoker (= 0.64.1)
    - React-jsi (= 0.64.1)
    - React-jsinspector (= 0.64.1)
    - React-perflogger (= 0.64.1)
    - React-runtimeexecutor (= 0.64.1)
  - React-jsi (0.64.1):
    - boost-for-react-native (= 1.63.0)
    - DoubleConversion
    - glog
    - RCT-Folly (= 2020.01.13.00)
    - React-jsi/Default (= 0.64.1)
  - React-jsi/Default (0.64.1):
    - boost-for-react-native (= 1.63.0)
    - DoubleConversion
    - glog
    - RCT-Folly (= 2020.01.13.00)
  - React-jsiexecutor (0.64.1):
    - DoubleConversion
    - glog
    - RCT-Folly (= 2020.01.13.00)
    - React-cxxreact (= 0.64.1)
    - React-jsi (= 0.64.1)
    - React-perflogger (= 0.64.1)
  - React-jsinspector (0.64.1)
  - react-native-safe-area-context (3.1.9):
    - React-Core
  - react-native-slider (3.0.3):
    - React
  - react-native-viewpager (4.2.1):
    - React-Core
  - React-perflogger (0.64.1)
  - React-RCTActionSheet (0.64.1):
    - React-Core/RCTActionSheetHeaders (= 0.64.1)
  - React-RCTAnimation (0.64.1):
    - FBReactNativeSpec (= 0.64.1)
    - RCT-Folly (= 2020.01.13.00)
    - RCTTypeSafety (= 0.64.1)
    - React-Core/RCTAnimationHeaders (= 0.64.1)
    - React-jsi (= 0.64.1)
    - ReactCommon/turbomodule/core (= 0.64.1)
  - React-RCTBlob (0.64.1):
    - FBReactNativeSpec (= 0.64.1)
    - RCT-Folly (= 2020.01.13.00)
    - React-Core/RCTBlobHeaders (= 0.64.1)
    - React-Core/RCTWebSocket (= 0.64.1)
    - React-jsi (= 0.64.1)
    - React-RCTNetwork (= 0.64.1)
    - ReactCommon/turbomodule/core (= 0.64.1)
  - React-RCTImage (0.64.1):
    - FBReactNativeSpec (= 0.64.1)
    - RCT-Folly (= 2020.01.13.00)
    - RCTTypeSafety (= 0.64.1)
    - React-Core/RCTImageHeaders (= 0.64.1)
    - React-jsi (= 0.64.1)
    - React-RCTNetwork (= 0.64.1)
    - ReactCommon/turbomodule/core (= 0.64.1)
  - React-RCTLinking (0.64.1):
    - FBReactNativeSpec (= 0.64.1)
    - React-Core/RCTLinkingHeaders (= 0.64.1)
    - React-jsi (= 0.64.1)
    - ReactCommon/turbomodule/core (= 0.64.1)
  - React-RCTNetwork (0.64.1):
    - FBReactNativeSpec (= 0.64.1)
    - RCT-Folly (= 2020.01.13.00)
    - RCTTypeSafety (= 0.64.1)
    - React-Core/RCTNetworkHeaders (= 0.64.1)
    - React-jsi (= 0.64.1)
    - ReactCommon/turbomodule/core (= 0.64.1)
  - React-RCTSettings (0.64.1):
    - FBReactNativeSpec (= 0.64.1)
    - RCT-Folly (= 2020.01.13.00)
    - RCTTypeSafety (= 0.64.1)
    - React-Core/RCTSettingsHeaders (= 0.64.1)
    - React-jsi (= 0.64.1)
    - ReactCommon/turbomodule/core (= 0.64.1)
  - React-RCTText (0.64.1):
    - React-Core/RCTTextHeaders (= 0.64.1)
  - React-RCTVibration (0.64.1):
    - FBReactNativeSpec (= 0.64.1)
    - RCT-Folly (= 2020.01.13.00)
    - React-Core/RCTVibrationHeaders (= 0.64.1)
    - React-jsi (= 0.64.1)
    - ReactCommon/turbomodule/core (= 0.64.1)
  - React-runtimeexecutor (0.64.1):
    - React-jsi (= 0.64.1)
  - ReactCommon/turbomodule/core (0.64.1):
    - DoubleConversion
    - glog
    - RCT-Folly (= 2020.01.13.00)
    - React-callinvoker (= 0.64.1)
    - React-Core (= 0.64.1)
    - React-cxxreact (= 0.64.1)
    - React-jsi (= 0.64.1)
    - React-perflogger (= 0.64.1)
  - RNCMaskedView (0.1.10):
    - React
  - RNGestureHandler (1.10.3):
    - React-Core
  - RNReanimated (2.0.0):
    - DoubleConversion
    - FBLazyVector
    - FBReactNativeSpec
    - glog
    - RCT-Folly
    - RCTRequired
    - RCTTypeSafety
    - React
    - React-callinvoker
    - React-Core
    - React-Core/DevSupport
    - React-Core/RCTWebSocket
    - React-CoreModules
    - React-cxxreact
    - React-jsi
    - React-jsiexecutor
    - React-jsinspector
    - React-RCTActionSheet
    - React-RCTAnimation
    - React-RCTBlob
    - React-RCTImage
    - React-RCTLinking
    - React-RCTNetwork
    - React-RCTSettings
    - React-RCTText
    - React-RCTVibration
    - ReactCommon/turbomodule/core
    - Yoga
  - RNScreens (2.15.0):
    - React-Core
  - Yoga (1.14.0)
  - YogaKit (1.18.1):
    - Yoga (~> 1.14)

DEPENDENCIES:
  - DoubleConversion (from `../node_modules/react-native/third-party-podspecs/DoubleConversion.podspec`)
  - FBLazyVector (from `../node_modules/react-native/Libraries/FBLazyVector`)
  - FBReactNativeSpec (from `../node_modules/react-native/React/FBReactNativeSpec`)
  - Flipper (= 0.87.0)
  - Flipper-DoubleConversion (= 1.1.7)
<<<<<<< HEAD
  - Flipper-Folly (= 2.5.3)
=======
  - Flipper-Folly (~> 2.5.3)
>>>>>>> 2db55d76
  - Flipper-Glog (= 0.3.6)
  - Flipper-PeerTalk (~> 0.0.4)
  - Flipper-RSocket (= 1.3.1)
  - FlipperKit (= 0.87.0)
  - FlipperKit/Core (= 0.87.0)
  - FlipperKit/CppBridge (= 0.87.0)
  - FlipperKit/FBCxxFollyDynamicConvert (= 0.87.0)
  - FlipperKit/FBDefines (= 0.87.0)
  - FlipperKit/FKPortForwarding (= 0.87.0)
  - FlipperKit/FlipperKitHighlightOverlay (= 0.87.0)
  - FlipperKit/FlipperKitLayoutPlugin (= 0.87.0)
  - FlipperKit/FlipperKitLayoutTextSearchable (= 0.87.0)
  - FlipperKit/FlipperKitNetworkPlugin (= 0.87.0)
  - FlipperKit/FlipperKitReactPlugin (= 0.87.0)
  - FlipperKit/FlipperKitUserDefaultsPlugin (= 0.87.0)
  - FlipperKit/SKIOSNetworkPlugin (= 0.87.0)
  - glog (from `../node_modules/react-native/third-party-podspecs/glog.podspec`)
  - RCT-Folly (from `../node_modules/react-native/third-party-podspecs/RCT-Folly.podspec`)
  - RCTRequired (from `../node_modules/react-native/Libraries/RCTRequired`)
  - RCTTypeSafety (from `../node_modules/react-native/Libraries/TypeSafety`)
  - React (from `../node_modules/react-native/`)
  - React-callinvoker (from `../node_modules/react-native/ReactCommon/callinvoker`)
  - React-Core (from `../node_modules/react-native/`)
  - React-Core/DevSupport (from `../node_modules/react-native/`)
  - React-Core/RCTWebSocket (from `../node_modules/react-native/`)
  - React-CoreModules (from `../node_modules/react-native/React/CoreModules`)
  - React-cxxreact (from `../node_modules/react-native/ReactCommon/cxxreact`)
  - React-jsi (from `../node_modules/react-native/ReactCommon/jsi`)
  - React-jsiexecutor (from `../node_modules/react-native/ReactCommon/jsiexecutor`)
  - React-jsinspector (from `../node_modules/react-native/ReactCommon/jsinspector`)
  - react-native-safe-area-context (from `../node_modules/react-native-safe-area-context`)
  - "react-native-slider (from `../node_modules/@react-native-community/slider`)"
  - "react-native-viewpager (from `../node_modules/@react-native-community/viewpager`)"
  - React-perflogger (from `../node_modules/react-native/ReactCommon/reactperflogger`)
  - React-RCTActionSheet (from `../node_modules/react-native/Libraries/ActionSheetIOS`)
  - React-RCTAnimation (from `../node_modules/react-native/Libraries/NativeAnimation`)
  - React-RCTBlob (from `../node_modules/react-native/Libraries/Blob`)
  - React-RCTImage (from `../node_modules/react-native/Libraries/Image`)
  - React-RCTLinking (from `../node_modules/react-native/Libraries/LinkingIOS`)
  - React-RCTNetwork (from `../node_modules/react-native/Libraries/Network`)
  - React-RCTSettings (from `../node_modules/react-native/Libraries/Settings`)
  - React-RCTText (from `../node_modules/react-native/Libraries/Text`)
  - React-RCTVibration (from `../node_modules/react-native/Libraries/Vibration`)
  - React-runtimeexecutor (from `../node_modules/react-native/ReactCommon/runtimeexecutor`)
  - ReactCommon/turbomodule/core (from `../node_modules/react-native/ReactCommon`)
  - "RNCMaskedView (from `../node_modules/@react-native-community/masked-view`)"
  - RNGestureHandler (from `../../..`)
  - RNReanimated (from `../node_modules/react-native-reanimated`)
  - RNScreens (from `../node_modules/react-native-screens`)
  - Yoga (from `../node_modules/react-native/ReactCommon/yoga`)

SPEC REPOS:
  trunk:
    - boost-for-react-native
    - CocoaAsyncSocket
    - Flipper
    - Flipper-DoubleConversion
    - Flipper-Folly
    - Flipper-Glog
    - Flipper-PeerTalk
    - Flipper-RSocket
    - FlipperKit
    - libevent
    - OpenSSL-Universal
    - YogaKit

EXTERNAL SOURCES:
  DoubleConversion:
    :podspec: "../node_modules/react-native/third-party-podspecs/DoubleConversion.podspec"
  FBLazyVector:
    :path: "../node_modules/react-native/Libraries/FBLazyVector"
  FBReactNativeSpec:
    :path: "../node_modules/react-native/React/FBReactNativeSpec"
  glog:
    :podspec: "../node_modules/react-native/third-party-podspecs/glog.podspec"
  RCT-Folly:
    :podspec: "../node_modules/react-native/third-party-podspecs/RCT-Folly.podspec"
  RCTRequired:
    :path: "../node_modules/react-native/Libraries/RCTRequired"
  RCTTypeSafety:
    :path: "../node_modules/react-native/Libraries/TypeSafety"
  React:
    :path: "../node_modules/react-native/"
  React-callinvoker:
    :path: "../node_modules/react-native/ReactCommon/callinvoker"
  React-Core:
    :path: "../node_modules/react-native/"
  React-CoreModules:
    :path: "../node_modules/react-native/React/CoreModules"
  React-cxxreact:
    :path: "../node_modules/react-native/ReactCommon/cxxreact"
  React-jsi:
    :path: "../node_modules/react-native/ReactCommon/jsi"
  React-jsiexecutor:
    :path: "../node_modules/react-native/ReactCommon/jsiexecutor"
  React-jsinspector:
    :path: "../node_modules/react-native/ReactCommon/jsinspector"
  react-native-safe-area-context:
    :path: "../node_modules/react-native-safe-area-context"
  react-native-slider:
    :path: "../node_modules/@react-native-community/slider"
  react-native-viewpager:
    :path: "../node_modules/@react-native-community/viewpager"
  React-perflogger:
    :path: "../node_modules/react-native/ReactCommon/reactperflogger"
  React-RCTActionSheet:
    :path: "../node_modules/react-native/Libraries/ActionSheetIOS"
  React-RCTAnimation:
    :path: "../node_modules/react-native/Libraries/NativeAnimation"
  React-RCTBlob:
    :path: "../node_modules/react-native/Libraries/Blob"
  React-RCTImage:
    :path: "../node_modules/react-native/Libraries/Image"
  React-RCTLinking:
    :path: "../node_modules/react-native/Libraries/LinkingIOS"
  React-RCTNetwork:
    :path: "../node_modules/react-native/Libraries/Network"
  React-RCTSettings:
    :path: "../node_modules/react-native/Libraries/Settings"
  React-RCTText:
    :path: "../node_modules/react-native/Libraries/Text"
  React-RCTVibration:
    :path: "../node_modules/react-native/Libraries/Vibration"
  React-runtimeexecutor:
    :path: "../node_modules/react-native/ReactCommon/runtimeexecutor"
  ReactCommon:
    :path: "../node_modules/react-native/ReactCommon"
  RNCMaskedView:
    :path: "../node_modules/@react-native-community/masked-view"
  RNGestureHandler:
    :path: "../../.."
  RNReanimated:
    :path: "../node_modules/react-native-reanimated"
  RNScreens:
    :path: "../node_modules/react-native-screens"
  Yoga:
    :path: "../node_modules/react-native/ReactCommon/yoga"

SPEC CHECKSUMS:
  boost-for-react-native: 39c7adb57c4e60d6c5479dd8623128eb5b3f0f2c
  CocoaAsyncSocket: 065fd1e645c7abab64f7a6a2007a48038fdc6a99
  DoubleConversion: cf9b38bf0b2d048436d9a82ad2abe1404f11e7de
  FBLazyVector: 7b423f9e248eae65987838148c36eec1dbfe0b53
<<<<<<< HEAD
  FBReactNativeSpec: 4591793f6048517facd3b75aaadef8e5945067da
  Flipper: 1bd2db48dcc31e4b167b9a33ec1df01c2ded4893
=======
  FBReactNativeSpec: a5ef33553bbb1e5eb71ee5a5456dffd2ac8a0324
  Flipper: d3da1aa199aad94455ae725e9f3aa43f3ec17021
>>>>>>> 2db55d76
  Flipper-DoubleConversion: 38631e41ef4f9b12861c67d17cb5518d06badc41
  Flipper-Folly: 755929a4f851b2fb2c347d533a23f191b008554c
  Flipper-Glog: 1dfd6abf1e922806c52ceb8701a3599a79a200a6
  Flipper-PeerTalk: 116d8f857dc6ef55c7a5a75ea3ceaafe878aadc9
  Flipper-RSocket: 127954abe8b162fcaf68d2134d34dc2bd7076154
  FlipperKit: 651f50a42eb95c01b3e89a60996dd6aded529eeb
  glog: 73c2498ac6884b13ede40eda8228cb1eee9d9d62
  libevent: 4049cae6c81cdb3654a443be001fb9bdceff7913
  OpenSSL-Universal: 1aa4f6a6ee7256b83db99ec1ccdaa80d10f9af9b
  RCT-Folly: ec7a233ccc97cc556cf7237f0db1ff65b986f27c
  RCTRequired: ec2ebc96b7bfba3ca5c32740f5a0c6a014a274d2
  RCTTypeSafety: 22567f31e67c3e088c7ac23ea46ab6d4779c0ea5
  React: a241e3dbb1e91d06332f1dbd2b3ab26e1a4c4b9d
  React-callinvoker: da4d1c6141696a00163960906bc8a55b985e4ce4
  React-Core: 46ba164c437d7dac607b470c83c8308b05799748
  React-CoreModules: 217bd14904491c7b9940ff8b34a3fe08013c2f14
  React-cxxreact: 0090588ae6660c4615d3629fdd5c768d0983add4
  React-jsi: 5de8204706bd872b78ea646aee5d2561ca1214b6
  React-jsiexecutor: 124e8f99992490d0d13e0649d950d3e1aae06fe9
  React-jsinspector: 500a59626037be5b3b3d89c5151bc3baa9abf1a9
  react-native-safe-area-context: b6e0e284002381d2ff29fa4fff42b4d8282e3c94
  react-native-slider: e99fc201cefe81270fc9d81714a7a0f5e566b168
  react-native-viewpager: 40876e00dbd7bcee4c627cf5a9640e6593a019b4
  React-perflogger: aad6d4b4a267936b3667260d1f649b6f6069a675
  React-RCTActionSheet: fc376be462c9c8d6ad82c0905442fd77f82a9d2a
  React-RCTAnimation: ba0a1c3a2738be224a08092fa7f1b444ab77d309
  React-RCTBlob: f758d4403fc5828a326dc69e27b41e1a92f34947
  React-RCTImage: ce57088705f4a8d03f6594b066a59c29143ba73e
  React-RCTLinking: 852a3a95c65fa63f657a4b4e2d3d83a815e00a7c
  React-RCTNetwork: 9d7ccb8a08d522d71700b4fb677d9fa28cccd118
  React-RCTSettings: d8aaf4389ff06114dee8c42ef5f0f2915946011e
  React-RCTText: 809c12ed6b261796ba056c04fcd20d8b90bcc81d
  React-RCTVibration: 4b99a7f5c6c0abbc5256410cc5425fb8531986e1
  React-runtimeexecutor: ff951a0c241bfaefc4940a3f1f1a229e7cb32fa6
  ReactCommon: bedc99ed4dae329c4fcf128d0c31b9115e5365ca
  RNCMaskedView: 5a8ec07677aa885546a0d98da336457e2bea557f
  RNGestureHandler: a479ebd5ed4221a810967000735517df0d2db211
  RNReanimated: 64f6c5789f82818c07ba3c71864b73619cb23c76
  RNScreens: 2ad555d4d9fa10b91bb765ca07fe9b29d59573f0
  Yoga: a7de31c64fe738607e7a3803e3f591a4b1df7393
  YogaKit: f782866e155069a2cca2517aafea43200b01fd5a

<<<<<<< HEAD
PODFILE CHECKSUM: a37130b1c5586b9d50b7c3647a470df9a270a7bd
=======
PODFILE CHECKSUM: 445d514b4108c196c5095ef88ba37292b547818b
>>>>>>> 2db55d76

COCOAPODS: 1.10.2<|MERGE_RESOLUTION|>--- conflicted
+++ resolved
@@ -10,11 +10,7 @@
     - React-Core (= 0.64.1)
     - React-jsi (= 0.64.1)
     - ReactCommon/turbomodule/core (= 0.64.1)
-<<<<<<< HEAD
   - Flipper (0.87.0):
-=======
-  - Flipper (0.75.1):
->>>>>>> 2db55d76
     - Flipper-Folly (~> 2.5)
     - Flipper-RSocket (~> 1.3)
   - Flipper-DoubleConversion (1.1.7)
@@ -382,11 +378,7 @@
   - FBReactNativeSpec (from `../node_modules/react-native/React/FBReactNativeSpec`)
   - Flipper (= 0.87.0)
   - Flipper-DoubleConversion (= 1.1.7)
-<<<<<<< HEAD
   - Flipper-Folly (= 2.5.3)
-=======
-  - Flipper-Folly (~> 2.5.3)
->>>>>>> 2db55d76
   - Flipper-Glog (= 0.3.6)
   - Flipper-PeerTalk (~> 0.0.4)
   - Flipper-RSocket (= 1.3.1)
@@ -530,13 +522,8 @@
   CocoaAsyncSocket: 065fd1e645c7abab64f7a6a2007a48038fdc6a99
   DoubleConversion: cf9b38bf0b2d048436d9a82ad2abe1404f11e7de
   FBLazyVector: 7b423f9e248eae65987838148c36eec1dbfe0b53
-<<<<<<< HEAD
-  FBReactNativeSpec: 4591793f6048517facd3b75aaadef8e5945067da
+  FBReactNativeSpec: a5ef33553bbb1e5eb71ee5a5456dffd2ac8a0324
   Flipper: 1bd2db48dcc31e4b167b9a33ec1df01c2ded4893
-=======
-  FBReactNativeSpec: a5ef33553bbb1e5eb71ee5a5456dffd2ac8a0324
-  Flipper: d3da1aa199aad94455ae725e9f3aa43f3ec17021
->>>>>>> 2db55d76
   Flipper-DoubleConversion: 38631e41ef4f9b12861c67d17cb5518d06badc41
   Flipper-Folly: 755929a4f851b2fb2c347d533a23f191b008554c
   Flipper-Glog: 1dfd6abf1e922806c52ceb8701a3599a79a200a6
@@ -579,10 +566,6 @@
   Yoga: a7de31c64fe738607e7a3803e3f591a4b1df7393
   YogaKit: f782866e155069a2cca2517aafea43200b01fd5a
 
-<<<<<<< HEAD
-PODFILE CHECKSUM: a37130b1c5586b9d50b7c3647a470df9a270a7bd
-=======
-PODFILE CHECKSUM: 445d514b4108c196c5095ef88ba37292b547818b
->>>>>>> 2db55d76
+PODFILE CHECKSUM: 7434bb11117d1e987f394e81012df350fd99c7b6
 
 COCOAPODS: 1.10.2